import ctypes
from datetime import datetime
from glob import glob
from pprint import pprint
import subprocess
import argparse
import os
import shutil
import sys

import ROOT

from nittygriddy import utils, settings


# collect processes to be able to kill them
procs = []

class formatter_class(argparse.ArgumentDefaultsHelpFormatter,
                      argparse.RawTextHelpFormatter):
    pass

parser = argparse.ArgumentParser(formatter_class=formatter_class)
parser.add_argument(
    '-v', '--verbose', action='store_true', default=False)
subparsers = parser.add_subparsers()


def datasets(args):
    if args.list:
        pprint(utils.get_datasets())
    elif args.show:
        ds = utils.get_datasets().get(args.show, None)
        if not ds:
            raise ValueError("Dataset not found.")
        pprint(ds)
    elif args.download:
        if not args.volume:
            raise ValueError("No download volume specified")
        elif not utils.get_datasets().get(args.download, False):
            raise ValueError("Dataset not found.")
        utils.download(args.download, args.volume)


parser_datasets = subparsers.add_parser('datasets')
parser_datasets.add_argument(
    '-l', '--list',
    help="list all predifined datasets", default=False, action='store_true')
parser_datasets.add_argument(
    '-s', '--show',
    help="show only given dataset", type=str)
parser_datasets.add_argument(
    '-d', '--download',
    help="Download subset of specified dataset (see --volume)", type=str)
parser_datasets.add_argument(
    '--volume',
    help="Use with --download; Download this many GB", type=float)
parser_datasets.set_defaults(op=datasets)


def run(args):
    if not os.path.isfile(os.path.join(os.path.abspath(os.path.curdir), "nittygriddy.json"))\
       or not os.path.isfile(os.path.join(os.path.abspath(os.path.curdir), "ConfigureWagon.C")):
        print "Can only run from a nittygriddy project folder"
        return
    output_dir = os.path.join(os.path.abspath(os.path.curdir), datetime.now().strftime("%Y%m%d_%H%M"))
    if args.folder_postfix:
        output_dir += args.folder_postfix
    try:
        os.mkdir(output_dir)
    except OSError:
        print "Cannot create output folder {}".format(output_dir)
        return
    try:
        os.symlink(output_dir, "latest")
    except OSError as e:
        if os.path.islink("latest"):
            os.remove("latest")
            os.symlink(output_dir, "latest")
        else:
            raise e
    utils.copy_template_files_to(output_dir)
    shutil.copy(os.path.join(os.path.dirname(output_dir), "ConfigureWagon.C"), output_dir)
    # generate input file
    ds = utils.get_datasets()[args.dataset]
    # create GetSetting.C in output dir (from template)
    with open(os.path.join(output_dir, "GetSetting.C"), "w") as get_setting_c:
        as_string = utils.get_template_GetSetting().\
            format(overwrite_oadb_period=ds.get("overwrite_oadb_period", ""),
                   workdir=os.path.split(output_dir)[1],
                   datadir=ds['datadir'],
                   data_pattern=ds['data_pattern'],
                   run_number_prefix=ds['run_number_prefix'],
                   run_list=ds['run_list'],
                   is_mc=ds["is_mc"],
                   datatype=ds["datatype"],
                   runmode=args.runmode,
<<<<<<< HEAD
                   nworkers=args.nworkers)
=======
                   wait_for_gdb="true" if args.wait_for_gdb else "false")
>>>>>>> 061dd8f4
        get_setting_c.write(as_string)

    # start the analysis
    os.chdir(output_dir)
    if args.runmode != "grid":
        # create list of local files
        with open(os.path.join(output_dir, "input_files.dat"), 'a') as input_files:
            search_string = os.path.expanduser(os.path.join(settings["local_data_dir"],
                                                            ds["datadir"].lstrip("/"),
                                                            "*",
                                                            ds["data_pattern"]))
            input_files.write('\n'.join(glob(search_string)) + '\n')
        # command to start the analysis
        cmd = ['root', '-l', '-q', 'run.C']
    else:
        cmd = ['root', '-l', '-q', '-x', 'run.C(\"full\")']
    p = subprocess.Popen(cmd, stdout=subprocess.PIPE, stderr=subprocess.STDOUT)
    procs.append(p)
    for line in iter(p.stdout.readline, b''):
        print(line.rstrip())  # rstrip to remove \n; doesn't like carriage returns

description_run = """Start analysis on target platform. Must be executed from a
nittygriddy project folder (ie. next to a nittygriddy.json file)"""
parser_run = subparsers.add_parser('run', description=description_run)
parser_run.add_argument('runmode', choices=('local', 'lite', 'grid'))
parser_run.add_argument('dataset', type=str, help="Use this dataset")
parser_run.add_argument('--folder-postfix', type=str,
                        help="Attach to the end of the folder name")
<<<<<<< HEAD
parser_run.add_argument('--nworkers', type=str, help="Number of workers for proof lite",
                        default="-1")
=======
parser_run.add_argument('--wait_for_gdb', action='store_true', default=False,
                        help="Pause the execution to allow for connecting gdb to the process")
>>>>>>> 061dd8f4
parser_run.set_defaults(op=run)


def merge(args):
    # check if we are in a output dirname
    if not (os.path.isfile("./ConfigureWagon.C") and
            os.path.isfile("./GetSetting.C") and
            os.path.isfile("./run.C")):
        raise ValueError("This command needs to be run from an output directory")
    ROOT.gROOT.LoadMacro(r'GetSetting.C')
    if ctypes.c_char_p(ROOT.gROOT.ProcessLine(r'GetSetting("runmode").c_str()')).value != "grid":
        raise ValueError("The data in this folder was not run on the grid!")
    if args.mergemode == 'online':
        cmd = r'root -l -q -x "run.C(\"merge_online\")"'
    elif args.mergemode == 'offline':
        cmd = r'root -l -q -x "run.C(\"merge_offline\")"'
    # rood does not like it if the stdout is piped and it uses some shell functionality
    # thus, using call on the whole string and shell True
    subprocess.check_call(cmd, shell=True)

description_merge = """Merge the output of a previously run grid analysis. Must be
executed from output folder of that analysis."""
parser_merge = subparsers.add_parser('merge', description=description_merge)
parser_merge.add_argument('mergemode', choices=('online', 'offline'))
parser_merge.set_defaults(op=merge)


args = parser.parse_args()
try:
    args.op(args)
except KeyboardInterrupt:
    for proc in procs:
        print "Killing: ", proc
        proc.terminate()
    sys.exit(1)
except Exception as e:
    if args.verbose:
        # re-raise with the full traceback
        t, v, tb = sys.exc_info()
        raise t, v, tb
    else:
        sys.exit("{0}: {1}".format(e.__class__.__name__, e))<|MERGE_RESOLUTION|>--- conflicted
+++ resolved
@@ -95,11 +95,8 @@
                    is_mc=ds["is_mc"],
                    datatype=ds["datatype"],
                    runmode=args.runmode,
-<<<<<<< HEAD
-                   nworkers=args.nworkers)
-=======
+                   nworkers=args.nworkers,
                    wait_for_gdb="true" if args.wait_for_gdb else "false")
->>>>>>> 061dd8f4
         get_setting_c.write(as_string)
 
     # start the analysis
@@ -128,13 +125,10 @@
 parser_run.add_argument('dataset', type=str, help="Use this dataset")
 parser_run.add_argument('--folder-postfix', type=str,
                         help="Attach to the end of the folder name")
-<<<<<<< HEAD
 parser_run.add_argument('--nworkers', type=str, help="Number of workers for proof lite",
                         default="-1")
-=======
 parser_run.add_argument('--wait_for_gdb', action='store_true', default=False,
                         help="Pause the execution to allow for connecting gdb to the process")
->>>>>>> 061dd8f4
 parser_run.set_defaults(op=run)
 
 
